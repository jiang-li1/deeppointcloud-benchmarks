--- conflicted
+++ resolved
@@ -1,7 +1,7 @@
 # Those arguments within experiment defines which model, dataset and task to be created for benchmarking
 experiment:
     model_name: pointnet2
-    checkpoint_dir: "outputs/checkpoints"
+    checkpoint_dir: outputs/checkpoints
     resume: True
     task: segmentation
     dataset: ahn_aerial
@@ -80,11 +80,7 @@
         name: ahn_aerial
         dataroot: data
         patch_opt:
-<<<<<<< HEAD
-            patch_diam: 20
-=======
-            patch_diam: 15
->>>>>>> 87063096
+            patch_diam: 30
             context_dist: 1
 
 defaults:
