from os import path as osp
ROOT = osp.join(osp.dirname(osp.realpath(__file__)))
import open3d
import pdal
import torch
from torch import nn
from torch import autograd
import numpy as np
import torch.nn.functional as F
import hydra
from tqdm import tqdm as tq
import time
from omegaconf import OmegaConf
from omegaconf.dictconfig import DictConfig
import logging

# Import building function for model and dataset
from src import instantiate_model, instantiate_dataset

# Import BaseModel / BaseDataset for type checking
from src.models.base_model import BaseModel
from src.datasets.base_dataset import BaseDataset

# Import from metrics
from src.metrics.base_tracker import BaseTracker
from src.metrics.colored_tqdm import Coloredtqdm as Ctq
from src.metrics.model_checkpoint import get_model_checkpoint, ModelCheckpoint

# Utils import
from src.utils.model_building_utils.model_definition_resolver import resolve_model
from src.utils.colors import COLORS
from src.utils.config import merges_in_sub, set_format

from utils.visualization.eval_vis import visualize_classes, visualize_predictions, visualize_difference
from src.data.pointcloud import ClassifiedPointCloud

def eval_model(model, loader: torch.utils.data.DataLoader, tracker, device, eval_name, use_cache=True):

<<<<<<< HEAD
    cache_fname = osp.join(ROOT, 'outputs', '.eval_cache', eval_name + '.pt') 

    if use_cache and osp.exists(cache_fname):
        print('Using cached eval: ', cache_fname)
        return torch.load(cache_fname)

    globalOutput = torch.full((loader.dataset.data.pos.shape[0], loader.dataset.num_classes), 0)
    globalTargets = torch.full((loader.dataset.data.pos.shape[0],), -1).to(torch.long)

    with Ctq(loader, total = len(loader.dataset)) as tq_test_loader:
        for data in tq_test_loader:
=======
log = logging.getLogger(__name__)


def eval_epoch(model: BaseModel, dataset, device, tracker: BaseTracker, checkpoint: ModelCheckpoint):
    tracker.reset("val")
    loader = dataset.val_dataloader()
    with Ctq(loader) as tq_val_loader:
        for data in tq_val_loader:
>>>>>>> de26789b
            data = data.to(device)
            with torch.no_grad():
                model.set_input(data)
                model.forward()

            globalOutput[data.global_index] = model.output.cpu()
            globalTargets[data.global_index] = model.labels.cpu()

            # predClass = torch.argmax(model.output.cpu(), 1)
            # globalClassif[data.global_index] = predClass

            # tracker.track(model)
            # tq_test_loader.set_postfix(**tracker.get_metrics(), color=COLORS.TEST_COLOR)

            # break

    torch.save((globalOutput, globalTargets), cache_fname)

    return globalOutput, globalTargets

<<<<<<< HEAD

def test(model: BaseModel, dataset, device, tracker: BaseTracker, checkpoint: ModelCheckpoint, log, eval_name = None):
    model.eval()
=======
def test_epoch(model: BaseModel, dataset, device, tracker: BaseTracker, checkpoint: ModelCheckpoint):
>>>>>>> de26789b
    tracker.reset("test")
    loader = dataset.test_dataloader()

    global globalOutput, globalTargets

    globalOutput, globalTargets = eval_model(model, loader, tracker, device, eval_name)

    globalClassif = torch.argmax(globalOutput.cpu(), 1)

    tracker.track_outputs(globalOutput, globalTargets)

<<<<<<< HEAD
    metrics = tracker.publish()
    tracker.print_summary()

    # visualize_classes(ClassifiedPointCloud.from_data(loader.dataset.data))
    # visualize_predictions(ClassifiedPointCloud.from_data(loader.dataset.data), globalClassif)
    visualize_difference(ClassifiedPointCloud.from_data(loader.dataset.data), globalClassif)



@hydra.main(config_path='conf/config.yaml')
def main(cfg: DictConfig):
    log = logging.getLogger(__name__)

    # Get device
    device = torch.device("cuda" if (torch.cuda.is_available() and cfg.training.cuda) else "cpu")
    print("DEVICE : {}".format(device))
=======
def run(cfg, model, dataset: BaseDataset, device, tracker: BaseTracker, checkpoint: ModelCheckpoint):
    if dataset.has_val_loader:
        eval_epoch(model, dataset, device, tracker, checkpoint)

    test_epoch(model, dataset, device, tracker, checkpoint)


@hydra.main(config_path="conf/config.yaml")
def main(cfg):
    # Get device
    device = torch.device("cuda" if (torch.cuda.is_available() and cfg.eval.cuda) else "cpu")
    log.info("DEVICE : {}".format(device))
>>>>>>> de26789b

    # Get task and model_name
    exp = cfg.experiment
    tested_task = exp.task
    tested_model_name = exp.model_name
    tested_dataset_name = exp.dataset

    # Find and create associated model
    model_config = getattr(cfg.models, tested_model_name, None)

    # Find which dataloader to use
    cfg_training = set_format(model_config, cfg.training)

    # Enable CUDNN BACKEND
    torch.backends.cudnn.enabled = cfg_training.enable_cudnn

    # Find and create associated dataset
<<<<<<< HEAD
    dataset_config = getattr(cfg.data, tested_dataset_name, None)
    dataset_config.dataroot = hydra.utils.to_absolute_path(dataset_config.dataroot)
    dataset = find_dataset_using_name(tested_dataset_name, tested_task)(dataset_config, cfg_training, eval_mode=True)

    # Find and create associated model
    resolve_model(model_config, dataset, tested_task)
    model_config = merges_in_sub(model_config, [cfg_training, dataset_config])
    model = find_model_using_name(model_config.architecture, tested_task, model_config, dataset)
=======
    dataset_config = cfg.data
    dataset_class = getattr(dataset_config, "class")
    dataset_config.dataroot = hydra.utils.to_absolute_path(dataset_config.dataroot)
    dataset = instantiate_dataset(dataset_class, tested_task)(dataset_config, cfg_eval)

    # Find and create associated model
    resolve_model(model_config, dataset, tested_task)
    model_class = getattr(model_config, "class")
    model = instantiate_model(model_class, tested_task, model_config, dataset)
>>>>>>> de26789b

    # Optimizer
    lr_params = cfg_training.learning_rate
    model.set_optimizer(getattr(torch.optim, cfg_training.optimizer, None), lr_params=lr_params)

    # Set sampling / search strategies
    dataset.set_strategies(model, precompute_multi_scale=cfg_training.precompute_multi_scale)

    model = model.to(device)
    model_parameters = filter(lambda p: p.requires_grad, model.parameters())
    params = sum([np.prod(p.size()) for p in model_parameters])
    log.info("Model size = %i", params)

    # metric tracker
    if cfg.wandb.log:
        import wandb

        wandb.init(project=cfg.wandb.project)
        # wandb.watch(model)

    tracker: BaseTracker = dataset.get_tracker(model, tested_task, dataset, cfg.wandb, cfg.tensorboard)

    checkpoint = get_model_checkpoint(
        model, exp.checkpoint_dir, tested_model_name, exp.resume, cfg_training.weight_name
    )

    # Run training / evaluation
<<<<<<< HEAD
    test(model, dataset, device, tracker, checkpoint, log, eval_name=cfg.experiment.name)
=======
    run(cfg, model, dataset, device, tracker, checkpoint)

>>>>>>> de26789b

if __name__ == "__main__":
    main()<|MERGE_RESOLUTION|>--- conflicted
+++ resolved
@@ -36,7 +36,6 @@
 
 def eval_model(model, loader: torch.utils.data.DataLoader, tracker, device, eval_name, use_cache=True):
 
-<<<<<<< HEAD
     cache_fname = osp.join(ROOT, 'outputs', '.eval_cache', eval_name + '.pt') 
 
     if use_cache and osp.exists(cache_fname):
@@ -48,16 +47,6 @@
 
     with Ctq(loader, total = len(loader.dataset)) as tq_test_loader:
         for data in tq_test_loader:
-=======
-log = logging.getLogger(__name__)
-
-
-def eval_epoch(model: BaseModel, dataset, device, tracker: BaseTracker, checkpoint: ModelCheckpoint):
-    tracker.reset("val")
-    loader = dataset.val_dataloader()
-    with Ctq(loader) as tq_val_loader:
-        for data in tq_val_loader:
->>>>>>> de26789b
             data = data.to(device)
             with torch.no_grad():
                 model.set_input(data)
@@ -78,13 +67,9 @@
 
     return globalOutput, globalTargets
 
-<<<<<<< HEAD
 
 def test(model: BaseModel, dataset, device, tracker: BaseTracker, checkpoint: ModelCheckpoint, log, eval_name = None):
     model.eval()
-=======
-def test_epoch(model: BaseModel, dataset, device, tracker: BaseTracker, checkpoint: ModelCheckpoint):
->>>>>>> de26789b
     tracker.reset("test")
     loader = dataset.test_dataloader()
 
@@ -96,7 +81,6 @@
 
     tracker.track_outputs(globalOutput, globalTargets)
 
-<<<<<<< HEAD
     metrics = tracker.publish()
     tracker.print_summary()
 
@@ -113,20 +97,6 @@
     # Get device
     device = torch.device("cuda" if (torch.cuda.is_available() and cfg.training.cuda) else "cpu")
     print("DEVICE : {}".format(device))
-=======
-def run(cfg, model, dataset: BaseDataset, device, tracker: BaseTracker, checkpoint: ModelCheckpoint):
-    if dataset.has_val_loader:
-        eval_epoch(model, dataset, device, tracker, checkpoint)
-
-    test_epoch(model, dataset, device, tracker, checkpoint)
-
-
-@hydra.main(config_path="conf/config.yaml")
-def main(cfg):
-    # Get device
-    device = torch.device("cuda" if (torch.cuda.is_available() and cfg.eval.cuda) else "cpu")
-    log.info("DEVICE : {}".format(device))
->>>>>>> de26789b
 
     # Get task and model_name
     exp = cfg.experiment
@@ -144,7 +114,6 @@
     torch.backends.cudnn.enabled = cfg_training.enable_cudnn
 
     # Find and create associated dataset
-<<<<<<< HEAD
     dataset_config = getattr(cfg.data, tested_dataset_name, None)
     dataset_config.dataroot = hydra.utils.to_absolute_path(dataset_config.dataroot)
     dataset = find_dataset_using_name(tested_dataset_name, tested_task)(dataset_config, cfg_training, eval_mode=True)
@@ -153,17 +122,6 @@
     resolve_model(model_config, dataset, tested_task)
     model_config = merges_in_sub(model_config, [cfg_training, dataset_config])
     model = find_model_using_name(model_config.architecture, tested_task, model_config, dataset)
-=======
-    dataset_config = cfg.data
-    dataset_class = getattr(dataset_config, "class")
-    dataset_config.dataroot = hydra.utils.to_absolute_path(dataset_config.dataroot)
-    dataset = instantiate_dataset(dataset_class, tested_task)(dataset_config, cfg_eval)
-
-    # Find and create associated model
-    resolve_model(model_config, dataset, tested_task)
-    model_class = getattr(model_config, "class")
-    model = instantiate_model(model_class, tested_task, model_config, dataset)
->>>>>>> de26789b
 
     # Optimizer
     lr_params = cfg_training.learning_rate
@@ -191,12 +149,7 @@
     )
 
     # Run training / evaluation
-<<<<<<< HEAD
     test(model, dataset, device, tracker, checkpoint, log, eval_name=cfg.experiment.name)
-=======
-    run(cfg, model, dataset, device, tracker, checkpoint)
-
->>>>>>> de26789b
 
 if __name__ == "__main__":
     main()