--- conflicted
+++ resolved
@@ -7,14 +7,9 @@
 
     # placeholders to subsitute
     constants = {
-<<<<<<< HEAD
         'FEAT': dataset.feature_dimension, 
         'TASK': tested_task,
         'N_CLS': dataset.num_classes if hasattr(dataset, 'num_classes') else None
-=======
-        'FEAT': max(dataset.feature_dimension, 3),
-        'TASK': tested_task,
->>>>>>> b16a8c31
     }
 
     # user defined contants to subsitute
