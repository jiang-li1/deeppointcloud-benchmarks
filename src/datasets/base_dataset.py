from abc import ABC, abstractmethod
import logging
from functools import partial

import torch
import torch_geometric
from torch_geometric.transforms import Compose, FixedPoints
from torch_geometric.data import Batch, DataLoader, Dataset

from src.core.data_transform import instantiate_transforms, MultiScaleTransform
from src.datasets.batch import SimpleBatch


# A logger for this file
log = logging.getLogger(__name__)


class BaseDataset:
    def __init__(self, dataset_opt, training_opt):
        self.dataset_opt = dataset_opt
        self.training_opt = training_opt
        self.strategies = {}
        self._torch_loader = training_opt.use_torch_loader
        self._pre_transform = instantiate_transforms(dataset_opt.pre_transforms)

<<<<<<< HEAD
    def _create_dataloaders(self, train_dataset, test_dataset, validation=None, train_sampler=None, test_sampler=None):
=======
    def _create_dataloaders(self, train_dataset, test_dataset, val_dataset=None):
>>>>>>> 13167884
        """ Creates the data loaders. Must be called in order to complete the setup of the Dataset
        """
        self._num_classes = train_dataset.num_classes
        self._feature_dimension = train_dataset.num_features
        if self._torch_loader:
            dataloader = partial(
                torch.utils.data.DataLoader, collate_fn=lambda data_list: SimpleBatch.from_data_list(data_list),
            )
        else:
            dataloader = DataLoader
        self._train_loader = dataloader(
            train_dataset,
            batch_size=self.training_opt.batch_size,
            shuffle=self.training_opt.shuffle,
            num_workers=self.training_opt.num_workers,
            sampler=train_sampler,
        )

        self._test_loader = dataloader(
            test_dataset,
            batch_size=self.training_opt.batch_size,
            shuffle=False,
            num_workers=self.training_opt.num_workers,
            sampler=test_sampler,
        )

        if val_dataset:
            self._val_loader = dataloader(
                val_dataset,
                batch_size=self.training_opt.batch_size,
                shuffle=False,
                num_workers=self.training_opt.num_workers,
            )

    @property
    def has_val_loader(self):
        try:
            _ = getattr(self, "_val_loader")
            return True
        except:
            False

    def val_dataloader(self):
        return self._val_loader

    def test_dataloader(self):
        return self._test_loader

    @property
    def has_fixed_points_transform(self):
        """
        This property checks if the dataset contains T.FixedPoints transform, meaning the number of points is fixed
        """
        transform_train = self._train_loader.dataset.transform
        transform_test = self._test_loader.dataset.transform

        if transform_train is None or transform_test is None:
            return False

        if not isinstance(transform_train, Compose):
            transform_train = Compose([transform_train])

        if not isinstance(transform_test, Compose):
            transform_test = Compose([transform_test])

        train_bool = False
        test_bool = False

        for transform in transform_train.transforms:
            if isinstance(transform, FixedPoints):
                train_bool = True
        for transform in transform_test.transforms:
            if isinstance(transform, FixedPoints):
                test_bool = True
        return train_bool and test_bool

    def train_dataloader(self):
        return self._train_loader

    @property
    def is_hierarchical(self):
        """ Used by the metric trackers to log hierarchical metrics
        """
        return False

    @property
    def class_to_segments(self):
        """ Use this property to return the hierarchical map between classes and segment ids, example:
        {
            'Airplaine': [0,1,2],
            'Boat': [3,4,5]
        } 
        """
        return None

    @property
    def num_classes(self):
        return self._num_classes

    @property
    def weight_classes(self):
        return getattr(self._train_loader.dataset, "weight_classes", None)

    @property
    def feature_dimension(self):
        return self._feature_dimension

    @property
    def batch_size(self):
        return self.training_opt.batch_size

    def _set_multiscale_transform(self, transform):
        for _, attr in self.__dict__.items():
            if isinstance(attr, DataLoader):
                current_transform = getattr(attr.dataset, "transform", None)
                if current_transform is None:
                    setattr(attr.dataset, "transform", transform)
                else:
                    if isinstance(current_transform, Compose):  # The transform contains several transformations
                        current_transform.transforms += [transform]
                    else:
                        setattr(
                            attr.dataset, "transform", Compose([current_transform, transform]),
                        )

    def set_strategies(self, model, precompute_multi_scale=False):
        strategies = model.get_sampling_and_search_strategies()
        transform = MultiScaleTransform(strategies, precompute_multi_scale)
        self._set_multiscale_transform(transform)

    @staticmethod
    @abstractmethod
    def get_tracker(model, task: str, dataset, wandb_opt: bool, tensorboard_opt: bool):
        pass<|MERGE_RESOLUTION|>--- conflicted
+++ resolved
@@ -23,11 +23,7 @@
         self._torch_loader = training_opt.use_torch_loader
         self._pre_transform = instantiate_transforms(dataset_opt.pre_transforms)
 
-<<<<<<< HEAD
-    def _create_dataloaders(self, train_dataset, test_dataset, validation=None, train_sampler=None, test_sampler=None):
-=======
-    def _create_dataloaders(self, train_dataset, test_dataset, val_dataset=None):
->>>>>>> 13167884
+    def _create_dataloaders(self, train_dataset, test_dataset, val_dataset=None, train_sampler=None, test_sampler=None):
         """ Creates the data loaders. Must be called in order to complete the setup of the Dataset
         """
         self._num_classes = train_dataset.num_classes
