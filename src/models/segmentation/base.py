--- conflicted
+++ resolved
@@ -36,11 +36,8 @@
         """
         self.input = data
         self.labels = data.y
-<<<<<<< HEAD
         self.batch_idx = data.batch
-=======
-        self.batch_idx = torch.arange(0, data.pos.shape[0]).view(-1, 1).repeat(1, data.pos.shape[1]).view(-1)
->>>>>>> 13167884
+        # self.batch_idx = torch.arange(0, data.pos.shape[0]).view(-1, 1).repeat(1, data.pos.shape[1]).view(-1)
 
     def forward(self) -> Any:
         """Run forward pass. This will be called by both functions <optimize_parameters> and <test>."""
