--- conflicted
+++ resolved
@@ -10,18 +10,7 @@
 from models.utils import find_model_using_name
 from tqdm import tqdm as tq
 import wandb
-<<<<<<< HEAD
 # wandb.init(project="dpc-benchmark")
-
-
-def train(model, train_loader, device):
- model.train()
-
-  total_loss = correct_nodes = total_nodes = 0
-   for i, data in tq(enumerate(train_loader)):
-
-=======
-#wandb.init(project="dpc-benchmark")
 
 
 def train(model, train_loader, device):
@@ -29,8 +18,7 @@
 
     total_loss = correct_nodes = total_nodes = 0
     for i, data in tq(enumerate(train_loader)):
-        
->>>>>>> e1c5b310
+
         data = data.to(device)
         model.set_input(data)
         model.optimize_parameters()
@@ -82,10 +70,7 @@
 
     return correct_nodes / total_nodes, torch.tensor(ious).mean().item()
 
-<<<<<<< HEAD
 
-=======
->>>>>>> e1c5b310
 def run(cfg, model, dataset, device):
     train_loader = dataset.train_dataloader()
     test_loader = dataset.test_dataloader()
@@ -114,25 +99,17 @@
     # Find and create associated model
     model_config = getattr(getattr(cfg.models, tested_task, None), tested_model_name, None)
     model = find_model_using_name(tested_model_name, tested_task, model_config, dataset.num_classes)
-<<<<<<< HEAD
-    # wandb.watch(model)
-=======
-    #wandb.watch(model)
->>>>>>> e1c5b310
-    model = model.to(device)
-    model_parameters = filter(lambda p: p.requires_grad, model.parameters())
-    params = sum([np.prod(p.size()) for p in model_parameters])
-    print("Model size = %i" % params)
-<<<<<<< HEAD
 
-    # Run training / evaluation
-    run(cfg, model, dataset, device)
 
-=======
-    
-    # Run training / evaluation
-    run(cfg, model, dataset, device)
->>>>>>> e1c5b310
+# wandb.watch(model)
+model = model.to(device)
+model_parameters = filter(lambda p: p.requires_grad, model.parameters())
+params = sum([np.prod(p.size()) for p in model_parameters])
+print("Model size = %i" % params)
+
+# Run training / evaluation
+run(cfg, model, dataset, device)
+
 
 if __name__ == "__main__":
     main()