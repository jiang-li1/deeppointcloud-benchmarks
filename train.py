import torch
import numpy as np
import hydra
import time
import traceback
import logging
from omegaconf import OmegaConf

# Import building function for model and dataset
from src import instantiate_model, instantiate_dataset

# Import BaseModel / BaseDataset for type checking
from src.models.base_model import BaseModel
from src.data.base_dataset import BaseDataset

# Import from metrics
from src.metrics.base_tracker import BaseTracker
from src.metrics.colored_tqdm import Coloredtqdm as Ctq
from src.metrics.model_checkpoint import get_model_checkpoint, ModelCheckpoint

# Utils import
from src.utils.model_building_utils.model_definition_resolver import resolve_model
from src.utils.colors import COLORS
from src.utils.config import set_format

log = logging.getLogger(__name__)


def train_epoch(epoch, model: BaseModel, dataset, device: str, tracker: BaseTracker, checkpoint: ModelCheckpoint):
    model.train()
    tracker.reset("train")
    train_loader = dataset.train_dataloader()
    # train_loader.dataset.load()
    iter_data_time = time.time()
    with Ctq(train_loader) as tq_train_loader:
        for i, data in enumerate(tq_train_loader):

            data = data.to(device)  # This takes time

            # print(data.pos[0][0])
            # import pdb; pdb.set_trace()
            print(data.name)

            model.set_input(data)
            t_data = time.time() - iter_data_time

            iter_start_time = time.time()
<<<<<<< HEAD

            try:
                model.optimize_parameters(dataset.batch_size)
            except Exception as e:
                traceback.print_exc()
                import pdb; pdb.set_trace()

            if i % 10 == 0 or True:
=======
            model.optimize_parameters(dataset.batch_size)
            if i % 10 == 0:
>>>>>>> de26789b
                tracker.track(model)

            # import pdb; pdb.set_trace()

            tq_train_loader.set_postfix(
                **(tracker.get_metrics() if i % 10 == 0 else tracker.get_instantaneous_metrics()),
                data_loading=float(t_data),
                iteration=float(time.time() - iter_start_time),
                color=COLORS.TRAIN_COLOR
            )
            iter_data_time = time.time()

    metrics = tracker.publish()
    tracker.print_summary()
    checkpoint.save_best_models_under_current_metrics(model, metrics)
    log.info("Learning rate = %f" % model.learning_rate)


def eval_epoch(model: BaseModel, dataset, device, tracker: BaseTracker, checkpoint: ModelCheckpoint):
    model.eval()
    tracker.reset("val")
    loader = dataset.val_dataloader()
    with Ctq(loader) as tq_val_loader:
        for data in tq_val_loader:
            data = data.to(device)
            with torch.no_grad():
                model.set_input(data)
                model.forward()

            tracker.track(model)
            tq_val_loader.set_postfix(**tracker.get_metrics(), color=COLORS.VAL_COLOR)

    metrics = tracker.publish()
    tracker.print_summary()
    checkpoint.save_best_models_under_current_metrics(model, metrics)


def test_epoch(model: BaseModel, dataset, device, tracker: BaseTracker, checkpoint: ModelCheckpoint):
    model.eval()
    tracker.reset("test")
    loader = dataset.test_dataloader()
    # loader.dataset.load()
    with Ctq(loader) as tq_test_loader:
        for data in tq_test_loader:

            print(data.name)
            data = data.to(device)
            with torch.no_grad():
                model.set_input(data)
                model.forward()

            tracker.track(model)
            tq_test_loader.set_postfix(
                **tracker.get_instantaneous_metrics(), 
                color=COLORS.TEST_COLOR
            )

    metrics = tracker.publish()
    tracker.print_summary()
    checkpoint.save_best_models_under_current_metrics(model, metrics)


def run(cfg, model, dataset: BaseDataset, device, tracker: BaseTracker, checkpoint: ModelCheckpoint):
    for epoch in range(checkpoint.start_epoch, cfg.training.epochs):
        log.info("EPOCH %i / %i", epoch, cfg.training.epochs)
        train_epoch(epoch, model, dataset, device, tracker, checkpoint)
        if dataset.has_val_loader:
            eval_epoch(model, dataset, device, tracker, checkpoint)

        test_epoch(model, dataset, device, tracker, checkpoint)

    # Single test evaluation in resume case
<<<<<<< HEAD
    if checkpoint.start_epoch >= cfg.training.epochs:
        test_epoch(model, dataset, device, tracker, checkpoint, log)
=======
    if checkpoint.start_epoch > cfg.training.epochs:
        test_epoch(model, dataset, device, tracker, checkpoint)
>>>>>>> de26789b


@hydra.main(config_path="conf/config.yaml")
def main(cfg):
    if cfg.pretty_print:
        print(cfg.pretty())

    # Get device
    device = torch.device("cuda" if (torch.cuda.is_available() and cfg.training.cuda) else "cpu")
    log.info("DEVICE : {}".format(device))

    # Get task and model_name
    tested_task = cfg.data.get('task', cfg.task)
    tested_model_name = cfg.model_name

    # Find and create associated model
    model_config = getattr(cfg.models, tested_model_name, None)

    # Find which dataloader to use
    cfg_training = set_format(model_config, cfg.training)

    # Enable CUDNN BACKEND
    torch.backends.cudnn.enabled = cfg_training.enable_cudnn

    # Find and create associated dataset
    dataset_config = cfg.data
    tested_dataset_class = getattr(dataset_config, "class")
    dataset_config.dataroot = hydra.utils.to_absolute_path(dataset_config.dataroot)
    dataset = instantiate_dataset(tested_dataset_class, tested_task)(dataset_config, cfg_training)

    # Find and create associated model
    resolve_model(model_config, dataset, tested_task)
    model_class = getattr(model_config, "class")
    model_config = OmegaConf.merge(model_config, cfg_training)
    model = instantiate_model(model_class, tested_task, model_config, dataset)

    log.info(model)

    # Optimizer
    otimizer_class = getattr(cfg_training.optimizer, "class")
    model.set_optimizer(
        getattr(torch.optim, otimizer_class, None), cfg_training.optimizer.params, cfg_training.learning_rate
    )

    # Set sampling / search strategies
    if cfg_training.precompute_multi_scale:
        dataset.set_strategies(model)

    model = model.to(device)
    model_parameters = filter(lambda p: p.requires_grad, model.parameters())
    params = sum([np.prod(p.size()) for p in model_parameters])
    log.info("Model size = %i", params)

    # metric tracker
    if cfg.wandb.log:
        import wandb

        wandb.init(project=cfg.wandb.project)
        # wandb.watch(model)

    tracker: BaseTracker = dataset.get_tracker(model, tested_task, dataset, cfg.wandb, cfg.tensorboard)

    checkpoint = get_model_checkpoint(
        model,
        cfg_training.checkpoint_dir,
        tested_model_name,
        cfg_training.resume,
        cfg_training.weight_name,
        "val" if dataset.has_val_loader else "test",
    )

    # Run training / evaluation
    run(cfg, model, dataset, device, tracker, checkpoint)


if __name__ == "__main__":
    main()<|MERGE_RESOLUTION|>--- conflicted
+++ resolved
@@ -45,7 +45,6 @@
             t_data = time.time() - iter_data_time
 
             iter_start_time = time.time()
-<<<<<<< HEAD
 
             try:
                 model.optimize_parameters(dataset.batch_size)
@@ -54,10 +53,6 @@
                 import pdb; pdb.set_trace()
 
             if i % 10 == 0 or True:
-=======
-            model.optimize_parameters(dataset.batch_size)
-            if i % 10 == 0:
->>>>>>> de26789b
                 tracker.track(model)
 
             # import pdb; pdb.set_trace()
@@ -130,13 +125,8 @@
         test_epoch(model, dataset, device, tracker, checkpoint)
 
     # Single test evaluation in resume case
-<<<<<<< HEAD
     if checkpoint.start_epoch >= cfg.training.epochs:
         test_epoch(model, dataset, device, tracker, checkpoint, log)
-=======
-    if checkpoint.start_epoch > cfg.training.epochs:
-        test_epoch(model, dataset, device, tracker, checkpoint)
->>>>>>> de26789b
 
 
 @hydra.main(config_path="conf/config.yaml")
